--- conflicted
+++ resolved
@@ -263,7 +263,6 @@
         Returns:
             True if request succeeded (2xx status), False otherwise
         """
-<<<<<<< HEAD
         # Use custom timeout or fall back to instance timeout
         request_timeout = timeout if timeout is not None else self.timeout
 
@@ -300,23 +299,6 @@
                 logger.error(f"Webhook request error to {url}: {e} (attempt {attempt + 1}/{max_retries + 1})")
             except Exception as e:
                 logger.error(f"Unexpected webhook error to {url}: {e} (attempt {attempt + 1}/{max_retries + 1})", exc_info=True)
-=======
-        try:
-            response = await self.client.post(
-                url,
-                json=payload,
-                headers={
-                    "Content-Type": "application/json",
-                    "User-Agent": "Atrium-Observatory/1.0",
-                },
-            )
-
-            if response.status_code >= 200 and response.status_code < 300:
-                logger.info(f"Webhook sent successfully to {url}: {payload['event']}")
-                return True
-            else:
-                logger.warning(f"Webhook failed with status {response.status_code}: {url}")
->>>>>>> 38ea6b3a
                 return False
 
         # All attempts failed
